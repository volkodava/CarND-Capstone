#!/usr/bin/env python

import rospy
from geometry_msgs.msg import PoseStamped, Point, TwistStamped
from styx_msgs.msg import Lane, Waypoint, TrafficLightArray, TrafficLight
from std_msgs.msg import Int32

import math
import numpy as np
import tf
import yaml
import matplotlib.pyplot as plt
import copy

'''
This node will publish waypoints from the car's current position to some `x` distance ahead.

As mentioned in the doc, you should ideally first implement a version which does not care
about traffic lights or obstacles.

Once you have created dbw_node, you will update this node to use the status of traffic lights too.

Please note that our simulator also provides the exact location of traffic lights and their
current status in `/vehicle/traffic_lights` message. You can use this message to build this node
as well as to verify your TL classifier.

TODO (for Yousuf and Aaron): Stopline location for each traffic light.
'''

LOOKAHEAD_WPS = 100 # Number of waypoints we will publish. You can change this number

MAX_DECEL = 5


class WaypointUpdater(object):
    def __init__(self):
        rospy.init_node('waypoint_updater')

        rospy.Subscriber('/current_pose', PoseStamped, self.pose_cb)
        rospy.Subscriber('/base_waypoints', Lane, self.waypoints_cb)

        # TODO: Add a subscriber for /traffic_waypoint and /obstacle_waypoint below

        rospy.Subscriber('/traffic_waypoint', Int32, self.traffic_cb)

        self.final_waypoints_pub = rospy.Publisher('final_waypoints', Lane, queue_size=1)

        # TODO: Add other member variables you need below
        self.pose = None
        self.wps = None
        self.wps_base = None
        self.traffic_wp = -1
        self.next_wp = None

        rospy.spin()

    def pose_cb(self, msg):
        self.pose = msg.pose
        if self.wps and self.wps_base:
            next_wp = self.next_waypoint(self.pose.position, self.pose.orientation, self.next_wp)
            self.next_wp = next_wp
            self.publish_final_waypoints(next_wp)
        # self.plot(stop=1000, pose=self.pose)
        # plt.show()
        # exit(0)


    def waypoints_cb(self, msg):
        self.wps = msg.waypoints
        self.wps_base = copy.deepcopy(self.wps)
        for w in self.wps: w.twist.twist.linear.x = 0

    def cruise_trajectory(self, next_wp):
        curr_vel = float(self.wps[next_wp-1].twist.twist.linear.x)
        last_wp = next_wp + LOOKAHEAD_WPS
        wps = self.wps[next_wp : last_wp]
        wps_base = self.wps_base[next_wp : last_wp]
        # inc_vel = (self.wps_base[next_wp-1].twist.twist.linear.x - curr_vel)/float(last_wp - next_wp)
        inc_vel = 1.0
        for i, w in enumerate(wps):
            w.twist.twist.linear.x = curr_vel + inc_vel * (i+1)
<<<<<<< HEAD
            w.twist.twist.linear.x = min(w.twist.twist.linear.x, wps_base[i].twist.twist.linear.x)
        sample = [wps[i].twist.twist.linear.x for i in range(0, 20, 2)]
        rospy.loginfo("wp init cruise %s %s", inc_vel, sample)
=======
            if w.twist.twist.linear.x > MAX_VEL: w.twist.twist.linear.x = MAX_VEL
        # sample = [wps[i].twist.twist.linear.x for i in range(0, 20, 2)]
        # rospy.loginfo("wp init cruise %s %s", inc_vel, sample)
>>>>>>> 4b0980b6
        return wps

    def stop_trajectory(self, next_wp, stop_wp):
        curr_vel = float(self.wps[next_wp].twist.twist.linear.x)
        last_wp = next_wp + LOOKAHEAD_WPS
        wps = self.wps[next_wp : last_wp]
        wps_base = self.wps_base[next_wp : last_wp]
        gap = stop_wp - next_wp
        if gap > 0:
            dec_vel = curr_vel/gap
            init_vel = curr_vel
        else:
            dec_vel = 0
            init_vel = 0
        for i, w in enumerate(wps):
            w.twist.twist.linear.x = init_vel - dec_vel * i
            if w.twist.twist.linear.x < 0.5: w.twist.twist.linear.x = 0
            w.twist.twist.linear.x = min(w.twist.twist.linear.x, wps_base[i].twist.twist.linear.x)
        sample = [wps[i].twist.twist.linear.x for i in range(0, 20, 2)]
        rospy.loginfo("wp init stop %s ", sample)
        return wps

    def publish_final_waypoints(self, next_wp):
        stop_wp = self.traffic_wp
        if stop_wp > -1:
            dist = self.distance(self.wps, next_wp, stop_wp)
            stop_dist = 100  # (curr_vel / MAX_DECEL) * curr_vel * 2
            if dist < stop_dist:
                final_wps = self.stop_trajectory(next_wp, stop_wp)
                self.final_waypoints_pub.publish(Lane(None, final_wps))
                return
        final_wps = self.cruise_trajectory(next_wp)
        self.final_waypoints_pub.publish(Lane(None, final_wps))

    def traffic_cb(self, msg):
        self.traffic_wp = msg.data

    def obstacle_cb(self, msg):
        # TODO: Callback for /obstacle_waypoint message. We will implement it later
        pass

    def get_waypoint_velocity(self, waypoint):
        return waypoint.twist.twist.linear.x

    def set_waypoint_velocity(self, waypoints, waypoint, velocity):
        waypoints[waypoint].twist.twist.linear.x = velocity

    def distance(self, waypoints, wp1, wp2):
        dist = 0
        dl = lambda a, b: math.sqrt((a.x-b.x)**2 + (a.y-b.y)**2  + (a.z-b.z)**2)
        for i in range(wp1, wp2+1):
            dist += dl(waypoints[wp1].pose.pose.position, waypoints[i].pose.pose.position)
            wp1 = i
        return dist

    def next_waypoint(self, position, orient=None, around_wp = None):
        dl = lambda a, b: math.sqrt((a.x-b.x)**2 + (a.y-b.y)**2  + (a.z-b.z)**2)
        if around_wp:
            cand_wps = self.wps[around_wp: around_wp+20]
        else:
            cand_wps = self.wps
        dist = [dl(w.pose.pose.position, position) for w in cand_wps]
        min_wp = np.argmin(dist)
        if around_wp:
            min_wp += around_wp
        if orient:
            _, _, theta = tf.transformations.euler_from_quaternion([orient.x, orient.y, orient.z, orient.w])
            head = lambda a, b: math.atan2(a.y - b.y, a.x - b.x)
            heading = head(self.wps[min_wp].pose.pose.position, position)
            if abs(heading - theta) > np.pi/4:
                min_wp = (min_wp + 1) % len(self.wps)
        return min_wp

    def plot(self, start=0, stop=-1, pose=None):
        if stop < 0:
            stop = len(self.wps)
        # lights = np.array([[l.pose.pose.position.x, l.pose.pose.position.y] for l in self.traffic_lights])
        # stops = np.array([[self.wps[w].pose.pose.position.x, self.wps[w].pose.pose.position.y] for w in self.traffic_lights_wps])
        wps = np.array([[w.pose.pose.position.x, w.pose.pose.position.y] for w in self.wps[start:stop]])
        plt.plot(wps[:,0], wps[:,1])
        if pose:
            position, orient = pose.position, pose.orientation
            _, _, theta = tf.transformations.euler_from_quaternion([orient.x, orient.y, orient.z, orient.w])
            plt.plot([position.x, position.x+100*math.cos(theta)], [position.y, position.y+100*math.sin(theta)], "r")
            # next_wp = self.next_waypoint(position)
            # next_posn = self.wps[next_wp].pose.pose.position
            # plt.plot(next_posn.x, next_posn.y, "gs")
        # plt.plot(stops[:,0], stops[:,1], "ro")
        # plt.plot(self.pose.position.x, self.pose.position.y, "g+")
        # plt.show()
        # plt.plot(lights[:,0], lights[:,1], "go")



if __name__ == '__main__':
    try:
        WaypointUpdater()
    except rospy.ROSInterruptException:
        rospy.logerr('Could not start waypoint updater node.')<|MERGE_RESOLUTION|>--- conflicted
+++ resolved
@@ -79,15 +79,9 @@
         inc_vel = 1.0
         for i, w in enumerate(wps):
             w.twist.twist.linear.x = curr_vel + inc_vel * (i+1)
-<<<<<<< HEAD
             w.twist.twist.linear.x = min(w.twist.twist.linear.x, wps_base[i].twist.twist.linear.x)
-        sample = [wps[i].twist.twist.linear.x for i in range(0, 20, 2)]
-        rospy.loginfo("wp init cruise %s %s", inc_vel, sample)
-=======
-            if w.twist.twist.linear.x > MAX_VEL: w.twist.twist.linear.x = MAX_VEL
         # sample = [wps[i].twist.twist.linear.x for i in range(0, 20, 2)]
         # rospy.loginfo("wp init cruise %s %s", inc_vel, sample)
->>>>>>> 4b0980b6
         return wps
 
     def stop_trajectory(self, next_wp, stop_wp):
